--- conflicted
+++ resolved
@@ -183,11 +183,7 @@
 def ingest_experiment(experiment_data, table_id) -> em.Experiment:
     """Ingests a single experiment."""
 
-<<<<<<< HEAD
-    new_experiment_id = experiment_data["id"]  # TODO: Is this provided?
-=======
     new_experiment_id = experiment_data.get("id", str(uuid.uuid4()))
->>>>>>> c1fa0804
 
     reference_registry_id = experiment_data.get("reference_registry_id")
     qc_flags = experiment_data.get("qc_flags", [])
