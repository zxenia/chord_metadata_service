--- conflicted
+++ resolved
@@ -2,13 +2,9 @@
 from django.utils import timezone
 from django.core.exceptions import ValidationError
 from django.contrib.postgres.fields import JSONField, ArrayField
-<<<<<<< HEAD
 from elasticsearch_dsl import (
 	Document, Text, Date, Search,
 	Object, Boolean, InnerDoc, Nested)
-
-=======
->>>>>>> 4513708c
 from chord_metadata_service.patients.models import Individual
 from .index import *
 from .signals import *
