--- conflicted
+++ resolved
@@ -1,11 +1,11 @@
+import re
 from rest_framework import serializers
+from jsonschema import Draft7Validator, FormatChecker
 from .models import *
-from jsonschema import Draft7Validator, FormatChecker
 from chord_metadata_service.restapi.schemas import *
 from chord_metadata_service.restapi.validators import JsonSchemaValidator
 from chord_metadata_service.restapi.serializers import GenericSerializer
 from chord_metadata_service.restapi.fhir_utils import *
-import re
 
 
 #############################################################
@@ -110,24 +110,6 @@
 				code=validated_data.get('code'), body_site__isnull=True)
 		return instance
 
-<<<<<<< HEAD
-	# def validate(self, data):
-	# 	"""
-	# 	Check if body_site is not empty
-	# 	if not bind 'code' and 'body_site' to be unique together
-	# 	"""
-
-	# 	if data.get('body_site'):
-	# 		check = Procedure.objects.filter(
-	# 			code=data.get('code'), body_site=data.get('body_site')).exists()
-	# 		if check:
-	# 			raise serializers.ValidationError(
-	# 				"This procedure is already exists."
-	# 				)
-	# 	return data
-
-=======
->>>>>>> 4513708c
 
 class HtsFileSerializer(GenericSerializer):
 
