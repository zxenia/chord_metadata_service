from rest_framework import serializers
<<<<<<< HEAD
from jsonschema import Draft7Validator, FormatChecker
=======
from jsonschema import Draft7Validator
from chord_metadata_service.restapi.schemas import ONTOLOGY_CLASS, ONTOLOGY_CLASS_LIST, KEY_VALUE_OBJECT, AGE_OR_AGE_RANGE
>>>>>>> 6ad94f32

class JsonSchemaValidator(object):
    """ Custom class based validator to validate against Json schema for JSONField """

    def __init__(self, schema, format_checker=None):
        self.schema = schema
        self.format_checker = format_checker
        self.validator = Draft7Validator(self.schema, format_checker=FormatChecker(formats=self.format_checker))

    def __call__(self, value):
        if not self.validator.is_valid(value):
            raise serializers.ValidationError("Not valid JSON schema for this field.")
        return value

    def __eq__(self, other):
        return self.schema == other.schema

    def deconstruct(self):
        return (
            'chord_metadata_service.restapi.validators.JsonSchemaValidator',
            [self.schema],
            {}
        )

ontologyValidator      = JsonSchemaValidator(ONTOLOGY_CLASS)
ontologyListValidator  = JsonSchemaValidator(ONTOLOGY_CLASS_LIST)
keyValueValidator      = JsonSchemaValidator(KEY_VALUE_OBJECT)
ageOrAgeRangeValidator = JsonSchemaValidator(AGE_OR_AGE_RANGE)<|MERGE_RESOLUTION|>--- conflicted
+++ resolved
@@ -1,10 +1,7 @@
 from rest_framework import serializers
-<<<<<<< HEAD
 from jsonschema import Draft7Validator, FormatChecker
-=======
-from jsonschema import Draft7Validator
 from chord_metadata_service.restapi.schemas import ONTOLOGY_CLASS, ONTOLOGY_CLASS_LIST, KEY_VALUE_OBJECT, AGE_OR_AGE_RANGE
->>>>>>> 6ad94f32
+
 
 class JsonSchemaValidator(object):
     """ Custom class based validator to validate against Json schema for JSONField """
@@ -29,7 +26,8 @@
             {}
         )
 
-ontologyValidator      = JsonSchemaValidator(ONTOLOGY_CLASS)
-ontologyListValidator  = JsonSchemaValidator(ONTOLOGY_CLASS_LIST)
-keyValueValidator      = JsonSchemaValidator(KEY_VALUE_OBJECT)
+
+ontologyValidator = JsonSchemaValidator(ONTOLOGY_CLASS)
+ontologyListValidator = JsonSchemaValidator(ONTOLOGY_CLASS_LIST)
+keyValueValidator = JsonSchemaValidator(KEY_VALUE_OBJECT)
 ageOrAgeRangeValidator = JsonSchemaValidator(AGE_OR_AGE_RANGE)