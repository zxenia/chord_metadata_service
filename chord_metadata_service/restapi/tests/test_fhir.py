from rest_framework.test import APITestCase
from chord_metadata_service.phenopackets.tests.constants import (
    VALID_INDIVIDUAL_1,
    VALID_META_DATA_2,
    VALID_PROCEDURE_1,
    VALID_HTS_FILE,
    VALID_DISEASE_1,
    VALID_GENE_1,
    VALID_VARIANT_1,
    valid_biosample_1,
    valid_biosample_2,
    valid_phenotypic_feature,
)
from chord_metadata_service.patients.tests.constants import VALID_INDIVIDUAL, VALID_INDIVIDUAL_2
from chord_metadata_service.restapi.tests.utils import get_response
from chord_metadata_service.phenopackets.models import *
from rest_framework import status


# Tests for FHIR conversion functions


class FHIRPhenopacketTest(APITestCase):

    def setUp(self):
        self.subject = Individual.objects.create(**VALID_INDIVIDUAL_1)
        self.metadata = MetaData.objects.create(**VALID_META_DATA_2)
        self.procedure = Procedure.objects.create(**VALID_PROCEDURE_1)
        self.biosample_1 = Biosample.objects.create(**valid_biosample_1(self.subject, self.procedure))
        self.biosample_2 = Biosample.objects.create(**valid_biosample_2(None, self.procedure))
        self.phenopacket = Phenopacket.objects.create(
            id="phenopacket_id:1",
            subject=self.subject,
            meta_data=self.metadata,
        )
        self.phenopacket.biosamples.set([self.biosample_1, self.biosample_2])

    def test_get_fhir(self):
        get_resp = self.client.get('/api/phenopackets?format=fhir')
        self.assertEqual(get_resp.status_code, status.HTTP_200_OK)
        get_resp_obj = get_resp.json()
        self.assertEqual(get_resp_obj['compositions'][0]['resourceType'], 'Composition')
        self.assertEqual(get_resp_obj['compositions'][0]['title'], 'Phenopacket')
        self.assertEqual(get_resp_obj['compositions'][0]['type']['coding'][0]['system'],
                         'http://ga4gh.org/fhir/phenopackets/CodeSystem/document-type')
        self.assertEqual(get_resp_obj['compositions'][0]['status'], 'preliminary')
        self.assertIsInstance(get_resp_obj['compositions'][0]['subject']['reference'], str)
        self.assertIsInstance(get_resp_obj['compositions'][0]['section'], list)
        self.assertIsInstance(get_resp_obj['compositions'][0]['section'][0]['code']['coding'], list)
        self.assertEqual(get_resp_obj['compositions'][0]['section'][0]['code']['coding'][0]['code'],
                         'biosamples')
        self.assertEqual(get_resp_obj['compositions'][0]['section'][0]['code']['coding'][0]['display'],
                         'Biosamples')
        self.assertEqual(get_resp_obj['compositions'][0]['section'][0]['code']['coding'][0]['system'],
                         'http://ga4gh.org/fhir/phenopackets/CodeSystem/section-type')
        self.assertEqual(get_resp_obj['compositions'][0]['section'][0]['code']['coding'][0]['version'],
                         '0.1.0')
        self.assertIsInstance(get_resp_obj['compositions'][0]['section'][0]['entry'], list)
        self.assertEqual(len(get_resp_obj['compositions'][0]['section'][0]['entry']), 2)


class FHIRIndividualTest(APITestCase):
    """ Test module for creating an Individual. """

    def setUp(self):
        self.individual = VALID_INDIVIDUAL
        self.individual_second = VALID_INDIVIDUAL_2

    def test_get_fhir(self):
        response_1 = get_response('individual-list', self.individual)
        response_2 = get_response('individual-list', self.individual_second)
        print(response_1.data, response_2.data)
        get_resp = self.client.get('/api/individuals?format=fhir')
        self.assertEqual(get_resp.status_code, status.HTTP_200_OK)
        get_resp_obj = get_resp.json()
        self.assertEqual(get_resp_obj['patients'][0]['resourceType'], 'Patient')
        self.assertIsInstance(get_resp_obj['patients'][0]['extension'], list)
        self.assertEqual(get_resp_obj['patients'][1]['extension'][0]['url'],
                         'http://ga4gh.org/fhir/phenopackets/StructureDefinition/individual-age')
        self.assertIsInstance(get_resp_obj['patients'][1]['extension'][0]['valueAge'], dict)


class FHIRPhenotypicFeatureTest(APITestCase):

    def setUp(self):
        self.individual_1 = Individual.objects.create(**VALID_INDIVIDUAL_1)
        self.individual_2 = Individual.objects.create(**VALID_INDIVIDUAL_2)
        self.procedure = Procedure.objects.create(**VALID_PROCEDURE_1)
        self.biosample_1 = Biosample.objects.create(**valid_biosample_1(self.individual_1, self.procedure))
        self.biosample_2 = Biosample.objects.create(**valid_biosample_2(
            self.individual_2, self.procedure))
        self.phenotypic_feature_1 = PhenotypicFeature.objects.create(
            **valid_phenotypic_feature(biosample=self.biosample_1))
        self.phenotypic_feature_2 = PhenotypicFeature.objects.create(
            **valid_phenotypic_feature(biosample=self.biosample_2))

    def test_get_fhir(self):
        get_resp = self.client.get('/api/phenotypicfeatures?format=fhir')
        self.assertEqual(get_resp.status_code, status.HTTP_200_OK)
        get_resp_obj = get_resp.json()
        severity = {
            'url': 'http://ga4gh.org/fhir/phenopackets/StructureDefinition/phenotypic-feature-severity',
            'valueCodeableConcept': {
                'coding': [
                    {
                        'code': 'HP: 0012825',
                        'display': 'Mild'
                    }
                ]
            }
        }
        self.assertEqual(get_resp_obj['observations'][0]['resourceType'], 'Observation')
        self.assertIsInstance(get_resp_obj['observations'][0]['extension'], list)
        self.assertIn(severity, get_resp_obj['observations'][0]['extension'])
        self.assertEqual(get_resp_obj['observations'][0]['status'], 'unknown')
        self.assertEqual(get_resp_obj['observations'][0]['code']['coding'][0]['display'], 'Proptosis')
        self.assertEqual(get_resp_obj['observations'][0]['interpretation']['coding'][0]['code'], 'POS')
        self.assertEqual(get_resp_obj['observations'][0]['extension'][3]['url'],
                         'http://ga4gh.org/fhir/phenopackets/StructureDefinition/evidence')
        self.assertEqual(get_resp_obj['observations'][0]['extension'][3]['extension'][1]['extension'][1]['url'],
                         'description')
        self.assertIsNotNone(get_resp_obj['observations'][0]['specimen'])
        self.assertIsInstance(get_resp_obj['observations'][0]['specimen'], dict)
        self.assertEqual(get_resp_obj['observations'][0]['specimen']['reference'], 'biosample_id:1')


class FHIRProcedureTest(APITestCase):

    def setUp(self):
        self.valid_procedure = VALID_PROCEDURE_1

    def test_get_fhir(self):
        response = get_response('procedure-list', self.valid_procedure)
        get_resp = self.client.get('/api/procedures?format=fhir')
        self.assertEqual(get_resp.status_code, status.HTTP_200_OK)
        get_resp_obj = get_resp.json()
        self.assertIsNotNone(get_resp_obj['specimen.collections'][0]['method'])
        self.assertIsInstance(get_resp_obj['specimen.collections'][0]['bodySite'], dict)
        self.assertIsNot(get_resp_obj['specimen.collections'][0]['method']['coding'], [])


class FHIRBiosampleTest(APITestCase):
    """ Test module for creating an Biosample. """

    def setUp(self):
        self.individual = Individual.objects.create(**VALID_INDIVIDUAL_1)
        self.procedure = VALID_PROCEDURE_1
        self.valid_payload = valid_biosample_1(self.individual.id, self.procedure)

    def test_get_fhir(self):
        """ POST a new biosample. """

        get_response('biosample-list', self.valid_payload)
        get_resp = self.client.get('/api/biosamples?format=fhir')
        self.assertEqual(get_resp.status_code, status.HTTP_200_OK)
        get_resp_obj = get_resp.json()
        self.assertEqual(get_resp_obj['specimens'][0]['resourceType'], 'Specimen')
        self.assertIsNotNone(get_resp_obj['specimens'][0]['type']['coding'][0])
        self.assertIsNotNone(get_resp_obj['specimens'][0]['collection'])
        self.assertIsInstance(get_resp_obj['specimens'][0]['extension'][0]['valueRange'], dict)
        self.assertEqual(get_resp_obj['specimens'][0]['extension'][4]['url'],
                         'http://ga4gh.org/fhir/phenopackets/StructureDefinition/biosample-diagnostic-markers')
        self.assertIsInstance(get_resp_obj['specimens'][0]['extension'][4]['valueCodeableConcept']['coding'],
                              list)
        self.assertTrue(get_resp_obj['specimens'][0]['extension'][5]['valueBoolean'])


class FHIRHtsFileTest(APITestCase):

    def setUp(self):
        self.hts_file = VALID_HTS_FILE

    def test_get_fhir(self):
        get_response('htsfile-list', self.hts_file)
        get_resp = self.client.get('/api/htsfiles?format=fhir')
        self.assertEqual(get_resp.status_code, status.HTTP_200_OK)
        get_resp_obj = get_resp.json()
        self.assertEqual(get_resp_obj['document_references'][0]['resourceType'], 'DocumentReference')
        self.assertIsInstance(get_resp_obj['document_references'][0]['content'], list)
        self.assertIsNotNone(get_resp_obj['document_references'][0]['content'][0]['attachment']['url'])
        self.assertEqual(get_resp_obj['document_references'][0]['status'], 'current')
        self.assertEqual(get_resp_obj['document_references'][0]['type']['coding'][0]['code'],
                         get_resp_obj['document_references'][0]['type']['coding'][0]['display'])
        self.assertEqual(get_resp_obj['document_references'][0]['extension'][0]['url'],
                         'http://ga4gh.org/fhir/phenopackets/StructureDefinition/htsfile-genome-assembly')


class FHIRGeneTest(APITestCase):

    def setUp(self):
        self.gene = VALID_GENE_1

    def test_get_fhir(self):
        response = get_response('gene-list', self.gene)
        get_resp = self.client.get('/api/genes?format=fhir')
        self.assertEqual(get_resp.status_code, status.HTTP_200_OK)
        get_resp_obj = get_resp.json()
        self.assertIsInstance(get_resp_obj['observations'], list)
        self.assertIsInstance(get_resp_obj['observations'][0]['code']['coding'], list)
        self.assertEqual(get_resp_obj['observations'][0]['code']['coding'][0]['code'], '48018-6')
        self.assertEqual(get_resp_obj['observations'][0]['code']['coding'][0]['display'], 'Gene studied [ID]')
        self.assertEqual(get_resp_obj['observations'][0]['code']['coding'][0]['system'], 'https://loinc.org')
        self.assertIsInstance(get_resp_obj['observations'][0]['valueCodeableConcept']['coding'], list)
        self.assertEqual(get_resp_obj['observations'][0]['valueCodeableConcept']['coding'][0]['system'],
                         'https://www.genenames.org/')


class FHIRVariantTest(APITestCase):

    def setUp(self):
        self.variant = VALID_VARIANT_1

    def test_get_fhir(self):
        response = get_response('variant-list', self.variant)
        get_resp = self.client.get('/api/variants?format=fhir')
        self.assertEqual(get_resp.status_code, status.HTTP_200_OK)
        get_resp_obj = get_resp.json()
        self.assertIsInstance(get_resp_obj['observations'], list)
        self.assertIsInstance(get_resp_obj['observations'][0]['code']['coding'], list)
        self.assertEqual(get_resp_obj['observations'][0]['code']['coding'][0]['code'], '81300-6')
        self.assertEqual(get_resp_obj['observations'][0]['code']['coding'][0]['display'], 'Structural variant [Length]')
        self.assertEqual(get_resp_obj['observations'][0]['code']['coding'][0]['system'], 'https://loinc.org')
        self.assertEqual(get_resp_obj['observations'][0]['valueCodeableConcept']['coding'][0]['code'],
                         get_resp_obj['observations'][0]['valueCodeableConcept']['coding'][0]['display'])


class FHIRDiseaseTest(APITestCase):

    def setUp(self):
        self.disease = VALID_DISEASE_1

    def test_get_fhir(self):
        response = get_response('disease-list', self.disease)
        get_resp = self.client.get('/api/diseases?format=fhir')
        self.assertEqual(get_resp.status_code, status.HTTP_200_OK)
        get_resp_obj = get_resp.json()
        self.assertEqual(get_resp_obj['conditions'][0]['resourceType'], 'Condition')
        self.assertIsNotNone(get_resp_obj['conditions'][0]['code']['coding'][0])
        self.assertIsInstance(get_resp_obj['conditions'][0]['extension'], list)
        self.assertEqual(get_resp_obj['conditions'][0]['extension'][0]['url'],
<<<<<<< HEAD
                              'http://ga4gh.org/fhir/phenopackets/StructureDefinition/disease-tumor-stage')
=======
                         'http://ga4gh.org/fhir/phenopackets/StructureDefinition/disease-tumor-stage')
>>>>>>> 6662eb30
        self.assertEqual(get_resp_obj['conditions'][0]['subject']['reference'], 'unknown')<|MERGE_RESOLUTION|>--- conflicted
+++ resolved
@@ -238,9 +238,5 @@
         self.assertIsNotNone(get_resp_obj['conditions'][0]['code']['coding'][0])
         self.assertIsInstance(get_resp_obj['conditions'][0]['extension'], list)
         self.assertEqual(get_resp_obj['conditions'][0]['extension'][0]['url'],
-<<<<<<< HEAD
-                              'http://ga4gh.org/fhir/phenopackets/StructureDefinition/disease-tumor-stage')
-=======
                          'http://ga4gh.org/fhir/phenopackets/StructureDefinition/disease-tumor-stage')
->>>>>>> 6662eb30
         self.assertEqual(get_resp_obj['conditions'][0]['subject']['reference'], 'unknown')