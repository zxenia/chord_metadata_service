from django.db import models
from django.contrib.postgres.fields import JSONField, ArrayField


class Individual(models.Model):
    """ Class to store demographic information about an Individual (Patient) """

    SEX = (
        ('UNKNOWN_SEX', 'UNKNOWN_SEX'),
        ('FEMALE', 'FEMALE'),
        ('MALE', 'MALE'),
        ('OTHER_SEX', 'OTHER_SEX')
    )

    KARYOTYPIC_SEX = (
        ('UNKNOWN_KARYOTYPE', 'UNKNOWN_KARYOTYPE'),
        ('XX', 'XX'),
        ('XY', 'XY'),
        ('XO', 'XO'),
        ('XXY', 'XXY'),
        ('XXX', 'XXX'),
        ('XXYY', 'XXYY'),
        ('XXXY', 'XXXY'),
        ('XXXX', 'XXXX'),
        ('XYY', 'XYY'),
        ('OTHER_KARYOTYPE', 'OTHER_KARYOTYPE'),
    )

    id = models.CharField(primary_key=True, max_length=200,
        help_text='An arbitrary identifier for the individual.')
    # TODO check for CURIE
    alternate_ids = ArrayField(models.CharField(max_length=200),
        blank=True, null=True,
        help_text='A list of alternative identifiers for the individual.')
    date_of_birth = models.DateField(null=True, blank=True,
        help_text='A timestamp either exact or imprecise.')
    # An ISO8601 string represent age
    age = JSONField(blank=True, null=True,
        help_text='The age or age range of the individual.')
    sex = models.CharField(choices=SEX, max_length=200,  blank=True, null=True,
        help_text='Observed apparent sex of the individual.')
    karyotypic_sex = models.CharField(choices=KARYOTYPIC_SEX, max_length=200,
        default='UNKNOWN_KARYOTYPE',
        help_text='The karyotypic sex of the individual.')
    taxonomy = JSONField(blank=True, null=True, help_text='Ontology resource '
        'representing the species (e.g., NCBITaxon:9615).')
    # FHIR specific
    active = models.BooleanField(default=False,
        help_text='Whether this patient\'s record is in active use.')
    deceased = models.BooleanField(default=False,
        help_text='Indicates if the individual is deceased or not.')
    # mCode specific
    race = models.CharField(max_length=200, blank=True,
        help_text='A code for the person\'s race.')
    ethnicity = models.CharField(max_length=200, blank=True,
        help_text='A code for the person\'s ethnicity.')
    extra_properties = JSONField(blank=True, null=True,
        help_text='Extra properties that are not supported by current schema')
<<<<<<< HEAD
    created = models.DateTimeField(auto_now_add=True, blank=True, editable=False)
=======
    created = models.DateTimeField(auto_now_add=True)
>>>>>>> 1241103a
    updated = models.DateTimeField(auto_now=True)

    def __str__(self):
        return str(self.id)<|MERGE_RESOLUTION|>--- conflicted
+++ resolved
@@ -56,11 +56,7 @@
         help_text='A code for the person\'s ethnicity.')
     extra_properties = JSONField(blank=True, null=True,
         help_text='Extra properties that are not supported by current schema')
-<<<<<<< HEAD
-    created = models.DateTimeField(auto_now_add=True, blank=True, editable=False)
-=======
     created = models.DateTimeField(auto_now_add=True)
->>>>>>> 1241103a
     updated = models.DateTimeField(auto_now=True)
 
     def __str__(self):
