--- conflicted
+++ resolved
@@ -62,32 +62,34 @@
     created = models.DateTimeField(auto_now=True)
     updated = models.DateTimeField(auto_now_add=True)
 
-<<<<<<< HEAD
-	def __str__(self):
-		return str(self.id)
+    def __str__(self):
+        return str(self.id)
 
-	def indexing(self):
-		# mapping model fields to index fields
-		obj = IndividualIndex(
-			meta={'id': self.id},
-			resourceType='Patient',
-			identifier=self.id,
-			birthDate=self.date_of_birth,
-			gender=self.sex,
-			active=self.active,
-			deceased=self.deceased
-			)
-		obj.save(index='metadata')
-		return obj.to_dict(include_meta=True)
+    def indexing(self):
+        # mapping model fields to index fields
+        obj = IndividualIndex(
+            meta={'id': self.id},
+            resourceType='Patient',
+            identifier=self.id,
+            birthDate=self.date_of_birth,
+            gender=self.sex,
+            active=self.active,
+            deceased=self.deceased
+            )
+        obj.save(index='metadata')
+        return obj.to_dict(include_meta=True)
 
-	def delete_from_index(self):
-		obj = IndividualIndex.get(id=self.id, index='metadata')
-		obj.delete()
-		return
+    def delete_from_index(self):
+        obj = IndividualIndex.get(id=self.id, index='metadata')
+        obj.delete()
+        return
 
-	def update_index(self):
-		obj = self.indexing()
-		return obj
+    def update_index(self):
+        obj = self.indexing()
+        return obj
+
+    def __str__(self):
+        return str(self.id)
 
 
 # add to index on post_save signal
@@ -98,13 +100,9 @@
 # delete doc from index when instance is deleted in db
 @receiver(post_delete, sender=Individual)
 def remove_individual(sender, instance, **kwargs):
-	instance.delete_from_index()
+    instance.delete_from_index()
 
 # update doc in index when instance is updated in db
 @receiver(pre_save, sender=Individual)
 def update_individual(sender, instance, *args, **kwargs):
-	instance.update_index()
-=======
-    def __str__(self):
-        return str(self.id)
->>>>>>> 5ad75a8a
+    instance.update_index()